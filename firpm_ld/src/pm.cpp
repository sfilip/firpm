--- conflicted
+++ resolved
@@ -523,13 +523,9 @@
             }
             else
             {
-<<<<<<< HEAD
                 long double abs1 = fabsl(alternatingExtrema[0u].second);
                 long double abs2 = fabsl(alternatingExtrema[alternatingExtrema.size() - 1u].second);
-=======
-                long double abs1 = fabsl(alternatingExtrema[0].second);
-                long double abs2 = fabsl(alternatingExtrema[alternatingExtrema.size() - 1].second);
->>>>>>> 7adb4888
+
                 std::size_t sIndex = 0u;
                 if (abs1 < abs2)
                     sIndex = 1u;
@@ -672,69 +668,11 @@
             std::vector<long double> const &a,
             std::vector<long double> const &w)
 {
-<<<<<<< HEAD
     if(f.size() != a.size()) {
         std::cerr << "ERROR: Frequency and amplitude vector sizes"
             << " do not match!\n";
         exit(EXIT_FAILURE);
     }
-=======
-    std::vector<long double> h;
-    if( n % 2 != 0)
-    {
-        if((f[f.size() - 1u] == 1) && (a[a.size() - 1u] != 0))
-        {
-            std::cout << "Warning: Gain at Nyquist frequency different from 0.\n"
-                << "Increasing the number of taps by 1 and passing to a "
-                << " type I filter\n" << std::endl;
-            ++n;
-        } else {
-            std::size_t degree = n / 2u;
-            // TODO: error checking code
-            std::vector<Band> freqBands(w.size());
-            std::vector<Band> chebyBands;
-            for(std::size_t i{0u}; i < freqBands.size(); ++i)
-            {
-                freqBands[i].start = M_PI * f[2u * i];
-                if(f[2u * i + 1u] == 1.0)
-                {
-                    if(f[2u * i] < 0.9999)
-                        freqBands[i].stop = M_PI * 0.9999;
-                    else
-                        freqBands[i].stop = M_PI * ((f[2u * i] + 1) / 2);
-                }
-                else
-                    freqBands[i].stop  = M_PI * f[2u * i + 1u];
-                freqBands[i].space = BandSpace::FREQ;
-                freqBands[i].amplitude = [i, &a, &freqBands](BandSpace bSpace, long double x) -> long double
-                {
-                    if (a[2u * i] != a[2u * i + 1u]) {
-                        if(bSpace == BandSpace::CHEBY)
-                            x = acosl(x);
-                        return (((x - freqBands[i].start) * a[2u * i + 1u] -
-                                (x - freqBands[i].stop) * a[2u * i]) /
-                                (freqBands[i].stop - freqBands[i].start)) / cosl(x / 2);
-                    }
-                    if(bSpace == BandSpace::FREQ)
-                        return a[2u * i] / cosl(x / 2);
-                    else
-                        return a[2u * i] / sqrtl((x + 1) / 2);
-                };
-                freqBands[i].weight = [=](BandSpace bSpace, long double x) -> long double
-                {
-                    if (bSpace == BandSpace::FREQ)
-                        return cosl(x / 2) * w[i];
-                    else
-                        return sqrtl((x + 1) / 2) * w[i];
-                };
-            }
-            std::vector<long double> omega(degree + 2u);
-            std::vector<long double> x(degree + 2u);
-            initUniformExtremas(omega, freqBands);
-            applyCos(x, omega);
-            bandConversion(chebyBands, freqBands, ConversionDirection::FROMFREQ);
-
->>>>>>> 7adb4888
 
     if(f.size() % 2 != 0) {
         std::cerr << "ERROR: Frequency band edges must come in pairs!\n";
@@ -792,7 +730,6 @@
                 << "Increasing the number of taps by one and passing to a "
                 << "type I filter" << std::endl;
             ++n;
-<<<<<<< HEAD
         }
     }
     std::size_t deg = n / 2;
@@ -846,80 +783,6 @@
                 else
                     return sqrt((x+1)/2) * w[i];
             };
-=======
-        } else {
-            std::size_t degree = n / 2u;
-            // TODO: error checking code
-            std::vector<Band> freqBands(w.size());
-            std::vector<Band> chebyBands;
-            for(std::size_t i{0u}; i < freqBands.size(); ++i)
-            {
-                freqBands[i].start = M_PI * f[2u * i];
-                if(f[2u * i + 1u] == 1.0)
-                {
-                    if(f[2u * i] < 0.9999)
-                        freqBands[i].stop = M_PI * 0.9999;
-                    else
-                        freqBands[i].stop = M_PI * ((f[2u * i] + 1) / 2);
-                }
-                else
-                    freqBands[i].stop  = M_PI * f[2u * i + 1u];
-                freqBands[i].space = BandSpace::FREQ;
-                freqBands[i].amplitude = [i, &a, &freqBands](BandSpace bSpace, long double x) -> long double
-                {
-                    if (a[2u * i] != a[2u * i + 1u]) {
-                        if(bSpace == BandSpace::CHEBY)
-                            x = acosl(x);
-                        return (((x - freqBands[i].start) * a[2u * i + 1u] -
-                                (x - freqBands[i].stop) * a[2u * i]) /
-                                (freqBands[i].stop - freqBands[i].start)) / cosl(x / 2);
-                    }
-                    if(bSpace == BandSpace::FREQ)
-                        return a[2u * i] / cosl(x / 2);
-                    else
-                        return a[2u * i] / sqrtl((x + 1) / 2);
-                };
-                freqBands[i].weight = [=](BandSpace bSpace, long double x) -> long double
-                {
-                    if (bSpace == BandSpace::FREQ)
-                        return cosl(x / 2) * w[i];
-                    else
-                        return sqrtl((x + 1) / 2) * w[i];
-                };
-            }
-
-            std::vector<std::size_t> scaledDegrees(depth + 1u);
-            scaledDegrees[depth] = degree;
-            for(int i = depth - 1u; i >= 0; --i)
-            {
-                scaledDegrees[i] = scaledDegrees[i + 1] / 2;
-            }
-
-            std::vector<long double> omega(scaledDegrees[0] + 2u);
-            std::vector<long double> x(scaledDegrees[0] + 2u);
-            initUniformExtremas(omega, freqBands);
-            applyCos(x, omega);
-            bandConversion(chebyBands, freqBands, ConversionDirection::FROMFREQ);
-            PMOutput output = exchange(x, chebyBands, eps, Nmax);
-
-
-            for(std::size_t i = 1u; i <= depth; ++i)
-            {
-                x.clear();
-                referenceScaling(x, chebyBands, freqBands, scaledDegrees[i] + 2u,
-                        output.x, chebyBands, freqBands);
-                output = exchange(x, chebyBands, eps, Nmax);
-            }
-
-
-            h.resize(n + 1u);
-            h[0] = h[n] = output.h[degree] / 4;
-            h[degree] = h[degree + 1] = (output.h[0] * 2 + output.h[1]) / 4;
-            for(std::size_t i{2u}; i < degree + 1; ++i)
-                h[degree + 1 - i] = h[degree + i] = (output.h[i - 1] + output.h[i]) / 4u;
-            output.h = h;
-            return output;
->>>>>>> 7adb4888
         }
     }
 
@@ -1030,327 +893,8 @@
             std::size_t depth, 
             init_t rstrategy)
 {
-<<<<<<< HEAD
     return firpm(n, f, a, w, eps, nmax, init_t::SCALING, depth, rstrategy);
 }
-=======
-    PMOutput output;
-    std::vector<long double> h;
-    switch(type) {
-        case ftype::FIR_DIFFERENTIATOR :
-            {
-                std::size_t degree = n / 2u;
-                // TODO: error checking code
-                std::vector<long double> fn = f;
-
-                std::vector<Band> freqBands(w.size());
-                std::vector<Band> chebyBands;
-                long double scaleFactor = a[1] / (f[1] * M_PI);
-                if(n % 2 == 0) // Type III
-                {
-                    if(f[0u] == 0.0l)
-                    {
-                        if(fn[1u] < 0.00001l)
-                            fn[0u] = fn[1] / 2;
-                        else
-                            fn[0u] = 0.00001l;
-                    }
-                    if(f[f.size() - 1u] == 1.0l)
-                    {
-                        if(f[f.size() - 2u] > 0.9999l)
-                            fn[f.size() - 1u] = (1.0 + f[f.size() - 2u]) / 2;
-                        else
-                            fn[f.size() - 1u] = 0.9999l;
-                    }
-                    --degree;
-                    freqBands[0].start = M_PI * fn[0u];
-                    freqBands[0].stop  = M_PI * fn[1u];
-                    freqBands[0].space = BandSpace::FREQ;
-                    freqBands[0].weight = [w](BandSpace bSpace, long double x) -> long double
-                    {
-                        if(bSpace == BandSpace::FREQ)
-                        {
-                            return (sinl(x) / x) * w[0u];
-                        }
-                        else
-                        {
-                            return (sqrtl(1.0l - x * x) / acosl(x)) * w[0u];
-                        }
-                    };
-                    freqBands[0].amplitude = [scaleFactor](BandSpace bSpace, long double x) -> long double
-                    {
-                        if(bSpace == BandSpace::FREQ)
-                        {
-                            return (x / sinl(x)) * scaleFactor;
-                        }
-                        else
-                        {
-                            return (acosl(x) / sqrtl(1.0l - x * x)) * scaleFactor;
-                        }
-                    };
-                    for(std::size_t i{1u}; i < freqBands.size(); ++i)
-                    {
-                        freqBands[i].start = M_PI * fn[2u * i];
-                        freqBands[i].stop  = M_PI * fn[2u * i + 1u];
-                        freqBands[i].space = BandSpace::FREQ;
-                        freqBands[i].weight = [w, i](BandSpace bSpace, long double x) -> long double
-                        {
-                            if(bSpace == BandSpace::FREQ)
-                            {
-                                return sinl(x) * w[i];
-                            }
-                            else
-                            {
-                                return sqrtl(1.0l - x * x) * w[i];
-                            }
-
-                        };
-                        freqBands[i].amplitude = [i, &a, &freqBands](BandSpace bSpace, long double x) -> long double
-                        {
-                            if (a[2u * i] != a[2u * i + 1u]) {
-                                if(bSpace == BandSpace::CHEBY)
-                                    x = acosl(x);
-                                return ((x - freqBands[i].start) * a[2u * i + 1u] -
-                                        (x - freqBands[i].stop) * a[2u * i]) /
-                                        (freqBands[i].stop - freqBands[i].start);
-                            }
-                            return a[2u * i];
-
-                        };
-
-                    }
-
-                } else {       // Type IV
-                    if(f[0u] == 0.0l)
-                    {
-                        if(fn[1u] < 0.00001l)
-                            fn[0u] = fn[1] / 2;
-                        else
-                            fn[0u] = 0.00001l;
-                    }
-
-                    freqBands[0].start = M_PI * fn[0u];
-                    freqBands[0].stop  = M_PI * fn[1u];
-                    freqBands[0].space = BandSpace::FREQ;
-                    freqBands[0].weight = [w](BandSpace bSpace, long double x) -> long double
-                    {
-                        if(bSpace == BandSpace::FREQ)
-                        {
-                            return (sinl(x / 2) / x) * w[0u];
-                        }
-                        else
-                        {
-                            return (sinl(acosl(x) / 2) / acosl(x)) * w[0u];
-                        }
-                    };
-                    freqBands[0].amplitude = [scaleFactor](BandSpace bSpace, long double x) -> long double
-                    {
-                        if(bSpace == BandSpace::FREQ)
-                        {
-                            return (x / sinl(x / 2)) * scaleFactor;
-                        }
-                        else
-                        {
-                            return (acosl(x) / sinl(acosl(x) / 2)) * scaleFactor;
-                        }
-                    };
-                    for(std::size_t i{1u}; i < freqBands.size(); ++i)
-                    {
-                        freqBands[i].start = M_PI * fn[2u * i];
-                        freqBands[i].stop  = M_PI * fn[2u * i + 1u];
-                        freqBands[i].space = BandSpace::FREQ;
-                        freqBands[i].weight = [w,i](BandSpace bSpace, long double x) -> long double
-                        {
-                            if(bSpace == BandSpace::FREQ)
-                            {
-                                return sinl(x / 2) * w[i];
-                            }
-                            else
-                            {
-                                return (sinl(acosl(x) / 2)) * w[i];
-                            }
-
-                        };
-                        freqBands[i].amplitude = [i, &a, &freqBands](BandSpace bSpace, long double x) -> long double
-                        {
-                            if (a[2u * i] != a[2u * i + 1u]) {
-                                if(bSpace == BandSpace::CHEBY)
-                                    x = acosl(x);
-                                return ((x - freqBands[i].start) * a[2u * i + 1u] -
-                                        (x - freqBands[i].stop) * a[2u * i]) /
-                                        (freqBands[i].stop - freqBands[i].start);
-                            }
-                            return a[2u * i];
-
-                        };
-
-                    }
-
-                }
-
-                std::vector<long double> omega(degree + 2u);
-                std::vector<long double> x(degree + 2u);
-                initUniformExtremas(omega, freqBands);
-                applyCos(x, omega);
-                bandConversion(chebyBands, freqBands, ConversionDirection::FROMFREQ);
-
-                output = exchange(x, chebyBands, eps, Nmax);
-
-
-                h.resize(n + 1u);
-                if(n % 2 == 0)
-                {
-                    h[degree + 1u] = 0;
-                    h[degree] = (output.h[0u] * 2.0l - output.h[2]) / 4u;
-                    h[degree + 2u] = -h[degree];
-                    h[1u] = output.h[degree - 1u] / 4;
-                    h[2u * degree + 1u] = -h[1u];
-                    h[0u] =  output.h[degree] / 4;
-                    h[2u * (degree + 1u)] = -h[0u];
-                    for(std::size_t i{2u}; i < degree; ++i)
-                    {
-                        h[degree + 1u - i] = (output.h[i - 1u] - output.h[i + 1u]) / 4;
-                        h[degree + 1u + i] = -h[degree + 1u - i];
-                    }
-                } else {
-                    ++degree;
-                    h[degree - 1u] = (output.h[0u] * 2.0l - output.h[1u]) / 4;
-                    h[degree] = -h[degree - 1u];
-                    h[0u] = output.h[degree - 1u] / 4;
-                    h[2u * degree - 1u] = -h[0u];
-                    for(std::size_t i{2u}; i < degree; ++i)
-                    {
-                        h[degree - i] = (output.h[i - 1u] - output.h[i]) / 4;
-                        h[degree + i - 1u] = -h[degree - i];
-                    }
-                }
-
-
-            }
-            break;
-        default : // FIR_HILBERT
-            {
-                std::size_t degree = n / 2u;
-                std::vector<long double> fn = f;
-                // TODO: error checking code
-                std::vector<Band> freqBands(w.size());
-                std::vector<Band> chebyBands;
-                if(n % 2 == 0) // Type III
-                {
-                    --degree;
-                    if(f[0u] == 0.0l)
-                    {
-                        if(fn[1u] < 0.00001l)
-                            fn[0u] = fn[1] / 2;
-                        else
-                            fn[0u] = 0.00001l;
-                    }
-                    if(f[f.size() - 1u] == 1.0l)
-                    {
-                        if(f[f.size() - 2u] > 0.9999l)
-                            fn[f.size() - 1u] = (1.0 + f[f.size() - 2u]) / 2;
-                        else
-                            fn[f.size() - 1u] = 0.9999l;
-                    }
-
-                    for(std::size_t i{0u}; i < freqBands.size(); ++i)
-                    {
-                        freqBands[i].start = M_PI * fn[2u * i];
-                        freqBands[i].stop  = M_PI * fn[2u * i + 1u];
-                        freqBands[i].space = BandSpace::FREQ;
-                        freqBands[i].amplitude = [i, &a, &freqBands](BandSpace bSpace, long double x) -> long double
-                        {
-                            if(bSpace == BandSpace::CHEBY)
-                                x = acosl(x);
-
-                            if (a[2u * i] != a[2u * i + 1u]) {
-                                return (((x - freqBands[i].start) * a[2u * i + 1u] -
-                                        (x - freqBands[i].stop) * a[2u * i]) /
-                                        (freqBands[i].stop - freqBands[i].start)) / sinl(x);
-                            }
-                            return a[2u * i] / sinl(x);
-                        };
-                        freqBands[i].weight = [=](BandSpace bSpace, long double x) -> long double
-                        {
-                            if(bSpace == BandSpace::FREQ)
-                                return w[i] * sinl(x);
-                            else
-                                return w[i] * (sqrtl(1.0l - x * x));
-                        };
-                    }
-                } else {       // Type IV
-                    if(f[0u] == 0.0l)
-                    {
-                        if(f[1u] < 0.00001l)
-                            fn[0u] = fn[1u] / 2;
-                        else
-                            fn[0u] = 0.00001l;
-                    }
-                    for(std::size_t i{0u}; i < freqBands.size(); ++i)
-                    {
-                        freqBands[i].start = M_PI * fn[2u * i];
-                        freqBands[i].stop  = M_PI * fn[2u * i + 1u];
-                        freqBands[i].space = BandSpace::FREQ;
-                        freqBands[i].amplitude = [i, &a, &freqBands](BandSpace bSpace, long double x) -> long double
-                        {
-                            if(bSpace == BandSpace::CHEBY)
-                                x = acosl(x);
-
-                            if (a[2u * i] != a[2u * i + 1u]) {
-                                return (((x - freqBands[i].start) * a[2u * i + 1u] -
-                                        (x - freqBands[i].stop) * a[2u * i]) /
-                                        (freqBands[i].stop - freqBands[i].start)) / sinl(x / 2);
-                            }
-                            return a[2u * i] / sinl(x / 2);
-                        };
-                        freqBands[i].weight = [=](BandSpace bSpace, long double x) -> long double
-                        {
-                            if(bSpace == BandSpace::FREQ)
-                                return w[i] * sinl(x / 2);
-                            else
-                            {
-                                x = acosl(x);
-                                return w[i] * (sinl(x / 2));
-                            }
-                        };
-                    }
-                }
-                std::vector<long double> omega(degree + 2u);
-                std::vector<long double> x(degree + 2u);
-                initUniformExtremas(omega, freqBands);
-                applyCos(x, omega);
-                bandConversion(chebyBands, freqBands, ConversionDirection::FROMFREQ);
-
-                output = exchange(x, chebyBands, eps, Nmax);
-
-                h.resize(n + 1u);
-                if(n % 2 == 0)
-                {
-                    h[degree + 1u] = 0;
-                    h[degree] = (output.h[0u] * 2.0l - output.h[2]) / 4u;
-                    h[degree + 2u] = -h[degree];
-                    h[1u] = output.h[degree - 1u] / 4;
-                    h[2u * degree + 1u] = -h[1u];
-                    h[0u] =  output.h[degree] / 4;
-                    h[2u * (degree + 1u)] = -h[0u];
-                    for(std::size_t i{2u}; i < degree; ++i)
-                    {
-                        h[degree + 1u - i] = (output.h[i - 1u] - output.h[i + 1u]) / 4;
-                        h[degree + 1u + i] = -h[degree + 1u - i];
-                    }
-                } else {
-                    ++degree;
-                    h[degree - 1u] = (output.h[0u] * 2.0l - output.h[1u]) / 4;
-                    h[degree] = -h[degree - 1u];
-                    h[0u] = output.h[degree - 1u] / 4;
-                    h[2u * degree - 1u] = -h[0u];
-                    for(std::size_t i{2u}; i < degree; ++i)
-                    {
-                        h[degree - i] = (output.h[i - 1u] - output.h[i]) / 4;
-                        h[degree + i - 1u] = -h[degree - i];
-                    }
-                }
->>>>>>> 7adb4888
 
 pmoutput_t firpmAFP(std::size_t n, 
             std::vector<long double>const &f,
@@ -1372,7 +916,6 @@
 {
     parseSpecification(f, a, w);
     std::vector<long double> h;
-<<<<<<< HEAD
     std::vector<band_t> fbands(w.size());
     std::vector<band_t> cbands;
     std::vector<long double> fn{f};
@@ -1445,90 +988,6 @@
                                     (x - fbands[i].stop) * a[2u * i]) /
                                     (fbands[i].stop - fbands[i].start);
                         }
-=======
-    switch(type) {
-        case ftype::FIR_DIFFERENTIATOR :
-            {
-                std::size_t degree = n / 2u;
-                // TODO: error checking code
-                std::vector<long double> fn = f;
-
-                std::vector<Band> freqBands(w.size());
-                std::vector<Band> chebyBands;
-                long double scaleFactor = a[1] / (f[1] * M_PI);
-                if(n % 2 == 0) // Type III
-                {
-                    if(f[0u] == 0.0l)
-                    {
-                        if(fn[1u] < 0.00001l)
-                            fn[0u] = fn[1] / 2;
-                        else
-                            fn[0u] = 0.00001l;
-                    }
-                    if(f[f.size() - 1u] == 1.0l)
-                    {
-                        if(f[f.size() - 2u] > 0.9999l)
-                            fn[f.size() - 1u] = (1.0 + f[f.size() - 2u]) / 2;
-                        else
-                            fn[f.size() - 1u] = 0.9999l;
-                    }
-                    --degree;
-                    freqBands[0].start = M_PI * fn[0u];
-                    freqBands[0].stop  = M_PI * fn[1u];
-                    freqBands[0].space = BandSpace::FREQ;
-                    freqBands[0].weight = [w](BandSpace bSpace, long double x) -> long double
-                    {
-                        if(bSpace == BandSpace::FREQ)
-                        {
-                            return (sinl(x) / x) * w[0u];
-                        }
-                        else
-                        {
-                            return (sqrtl(1.0l - x * x) / acosl(x)) * w[0u];
-                        }
-                    };
-                    freqBands[0].amplitude = [scaleFactor](BandSpace bSpace, long double x) -> long double
-                    {
-                        if(bSpace == BandSpace::FREQ)
-                        {
-                            return (x / sinl(x)) * scaleFactor;
-                        }
-                        else
-                        {
-                            return (acosl(x) / sqrtl(1.0l - x * x)) * scaleFactor;
-                        }
-                    };
-                    for(std::size_t i{1u}; i < freqBands.size(); ++i)
-                    {
-                        freqBands[i].start = M_PI * fn[2u * i];
-                        freqBands[i].stop  = M_PI * fn[2u * i + 1u];
-                        freqBands[i].space = BandSpace::FREQ;
-                        freqBands[i].weight = [w, i](BandSpace bSpace, long double x) -> long double
-                        {
-                            if(bSpace == BandSpace::FREQ)
-                            {
-                                return sinl(x) * w[i];
-                            }
-                            else
-                            {
-                                return sqrtl(1.0l - x * x) * w[i];
-                            }
-
-                        };
-                        freqBands[i].amplitude = [i, &a, &freqBands](BandSpace bSpace, long double x) -> long double
-                        {
-                            if (a[2u * i] != a[2u * i + 1u]) {
-                                if(bSpace == BandSpace::CHEBY)
-                                    x = acosl(x);
-                                return ((x - freqBands[i].start) * a[2u * i + 1u] -
-                                        (x - freqBands[i].stop) * a[2u * i]) /
-                                        (freqBands[i].stop - freqBands[i].start);
-                            }
-                            return a[2u * i];
-
-                        };
-
->>>>>>> 7adb4888
                     }
                     return a[2u * i];
                 };
@@ -1558,7 +1017,6 @@
                 fn[0u] = 1e-5l;
         }
 
-<<<<<<< HEAD
         fbands[0u].start = M_PI * fn[0u];
         fbands[0u].stop  = M_PI * fn[1u];
         fbands[0u].space = space_t::FREQ;
@@ -1610,72 +1068,6 @@
                         return ((x - fbands[i].start) * a[2u * i + 1u] -
                                 (x - fbands[i].stop) * a[2u * i]) /
                                 (fbands[i].stop - fbands[i].start);
-=======
-                } else {       // Type IV
-                    if(f[0u] == 0.0l)
-                    {
-                        if(fn[1u] < 0.00001l)
-                            fn[0u] = fn[1] / 2;
-                        else
-                            fn[0u] = 0.00001l;
-                    }
-
-                    freqBands[0].start = M_PI * fn[0u];
-                    freqBands[0].stop  = M_PI * fn[1u];
-                    freqBands[0].space = BandSpace::FREQ;
-                    freqBands[0].weight = [w](BandSpace bSpace, long double x) -> long double
-                    {
-                        if(bSpace == BandSpace::FREQ)
-                        {
-                            return (sinl(x / 2) / x) * w[0u];
-                        }
-                        else
-                        {
-                            return (sinl(acosl(x) / 2) / acosl(x)) * w[0u];
-                        }
-                    };
-                    freqBands[0].amplitude = [scaleFactor](BandSpace bSpace, long double x) -> long double
-                    {
-                        if(bSpace == BandSpace::FREQ)
-                        {
-                            return (x / sinl(x / 2)) * scaleFactor;
-                        }
-                        else
-                        {
-                            return (acosl(x) / sinl(acosl(x) / 2)) * scaleFactor;
-                        }
-                    };
-                    for(std::size_t i{1u}; i < freqBands.size(); ++i)
-                    {
-                        freqBands[i].start = M_PI * fn[2u * i];
-                        freqBands[i].stop  = M_PI * fn[2u * i + 1u];
-                        freqBands[i].space = BandSpace::FREQ;
-                        freqBands[i].weight = [w,i](BandSpace bSpace, long double x) -> long double
-                        {
-                            if(bSpace == BandSpace::FREQ)
-                            {
-                                return sinl(x / 2) * w[i];
-                            }
-                            else
-                            {
-                                return (sinl(acosl(x) / 2)) * w[i];
-                            }
-
-                        };
-                        freqBands[i].amplitude = [i, &a, &freqBands](BandSpace bSpace, long double x) -> long double
-                        {
-                            if (a[2u * i] != a[2u * i + 1u]) {
-                                if(bSpace == BandSpace::CHEBY)
-                                    x = acosl(x);
-                                return ((x - freqBands[i].start) * a[2u * i + 1u] -
-                                        (x - freqBands[i].stop) * a[2u * i]) /
-                                        (freqBands[i].stop - freqBands[i].start);
-                            }
-                            return a[2u * i];
-
-                        };
-
->>>>>>> 7adb4888
                     }
                     return a[2u * i];
                 };
@@ -1764,155 +1156,11 @@
                 countBand(cbands, x);
                 output = exchange(x, cbands, eps, nmax);
             }
-<<<<<<< HEAD
             for(std::size_t i{1u}; i <= depth && output.q <= 0.5; ++i) {
                 x.clear();
                 referenceScaling(x, cbands, fbands, sdegs[i]+2u, 
                                  output.x, cbands, fbands);
                 output = exchange(x, cbands, eps, nmax);
-=======
-            break;
-        default : // FIR_HILBERT
-            {
-                std::size_t degree = n / 2u;
-                std::vector<long double> fn = f;
-                // TODO: error checking code
-                std::vector<Band> freqBands(w.size());
-                std::vector<Band> chebyBands;
-                if(n % 2 == 0) // Type III
-                {
-                    --degree;
-                    if(f[0u] == 0.0l)
-                    {
-                        if(fn[1u] < 0.00001l)
-                            fn[0u] = fn[1] / 2;
-                        else
-                            fn[0u] = 0.00001l;
-                    }
-                    if(f[f.size() - 1u] == 1.0l)
-                    {
-                        if(f[f.size() - 2u] > 0.9999l)
-                            fn[f.size() - 1u] = (1.0 + f[f.size() - 2u]) / 2;
-                        else
-                            fn[f.size() - 1u] = 0.9999l;
-                    }
-
-                    for(std::size_t i{0u}; i < freqBands.size(); ++i)
-                    {
-                        freqBands[i].start = M_PI * fn[2u * i];
-                        freqBands[i].stop  = M_PI * fn[2u * i + 1u];
-                        freqBands[i].space = BandSpace::FREQ;
-                        freqBands[i].amplitude = [i, &a, &freqBands](BandSpace bSpace, long double x) -> long double
-                        {
-                            if(bSpace == BandSpace::CHEBY)
-                                x = acosl(x);
-
-                            if (a[2u * i] != a[2u * i + 1u]) {
-                                return (((x - freqBands[i].start) * a[2u * i + 1u] -
-                                        (x - freqBands[i].stop) * a[2u * i]) /
-                                        (freqBands[i].stop - freqBands[i].start)) / sinl(x);
-                            }
-                            return a[2u * i] / sinl(x);
-                        };
-                        freqBands[i].weight = [=](BandSpace bSpace, long double x) -> long double
-                        {
-                            if(bSpace == BandSpace::FREQ)
-                                return w[i] * sinl(x);
-                            else
-                                return w[i] * (sqrtl(1.0l - x * x));
-                        };
-                    }
-                } else {       // Type IV
-                    if(f[0u] == 0.0l)
-                    {
-                        if(f[1u] < 0.00001l)
-                            fn[0u] = fn[1u] / 2;
-                        else
-                            fn[0u] = 0.00001l;
-                    }
-                    for(std::size_t i{0u}; i < freqBands.size(); ++i)
-                    {
-                        freqBands[i].start = M_PI * fn[2u * i];
-                        freqBands[i].stop  = M_PI * fn[2u * i + 1u];
-                        freqBands[i].space = BandSpace::FREQ;
-                        freqBands[i].amplitude = [i, &a, &freqBands](BandSpace bSpace, long double x) -> long double
-                        {
-                            if(bSpace == BandSpace::CHEBY)
-                                x = acosl(x);
-
-                            if (a[2u * i] != a[2u * i + 1u]) {
-                                return (((x - freqBands[i].start) * a[2u * i + 1u] -
-                                        (x - freqBands[i].stop) * a[2u * i]) /
-                                        (freqBands[i].stop - freqBands[i].start)) / sinl(x / 2);
-                            }
-                            return a[2u * i] / sinl(x / 2);
-                        };
-                        freqBands[i].weight = [=](BandSpace bSpace, long double x) -> long double
-                        {
-                            if(bSpace == BandSpace::FREQ)
-                                return w[i] * sinl(x / 2);
-                            else
-                            {
-                                x = acosl(x);
-                                return w[i] * (sinl(x / 2));
-                            }
-                        };
-                    }
-                }
-
-
-                std::vector<std::size_t> scaledDegrees(depth + 1u);
-                scaledDegrees[depth] = degree;
-                for(int i = depth - 1u; i >=0; --i)
-                {
-                    scaledDegrees[i] = scaledDegrees[i + 1] / 2;
-                }
-
-                std::vector<long double> omega(scaledDegrees[0] + 2u);
-                std::vector<long double> x(scaledDegrees[0] + 2u);
-                initUniformExtremas(omega, freqBands);
-                applyCos(x, omega);
-                bandConversion(chebyBands, freqBands, ConversionDirection::FROMFREQ);
-                output = exchange(x, chebyBands, eps, Nmax);
-
-
-                for(std::size_t i = 1u; i <= depth; ++i)
-                {
-                    x.clear();
-                    referenceScaling(x, chebyBands, freqBands, scaledDegrees[i] + 2u,
-                            output.x, chebyBands, freqBands);
-                    output = exchange(x, chebyBands, eps, Nmax);
-                }
-
-                h.resize(n + 1u);
-                if(n % 2 == 0)
-                {
-                    h[degree + 1u] = 0;
-                    h[degree] = (output.h[0u] * 2.0l - output.h[2]) / 4u;
-                    h[degree + 2u] = -h[degree];
-                    h[1u] = output.h[degree - 1u] / 4;
-                    h[2u * degree + 1u] = -h[1u];
-                    h[0u] =  output.h[degree] / 4;
-                    h[2u * (degree + 1u)] = -h[0u];
-                    for(std::size_t i{2u}; i < degree; ++i)
-                    {
-                        h[degree + 1u - i] = (output.h[i - 1u] - output.h[i + 1u]) / 4;
-                        h[degree + 1u + i] = -h[degree + 1u - i];
-                    }
-                } else {
-                    ++degree;
-                    h[degree - 1u] = (output.h[0u] * 2.0l - output.h[1u]) / 4;
-                    h[degree] = -h[degree - 1u];
-                    h[0u] = output.h[degree - 1u] / 4;
-                    h[2u * degree - 1u] = -h[0u];
-                    for(std::size_t i{2u}; i < degree; ++i)
-                    {
-                        h[degree - i] = (output.h[i - 1u] - output.h[i]) / 4;
-                        h[degree + i - 1u] = -h[degree - i];
-                    }
-                }
-
->>>>>>> 7adb4888
             }
         } break;
         default: { // AFP-based initialization
