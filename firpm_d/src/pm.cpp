//    firpm_d
//    Copyright (C) 2015-2019  S. Filip
//
//    This program is free software: you can redistribute it and/or modify
//    it under the terms of the GNU General Public License as published by
//    the Free Software Foundation, either version 3 of the License, or
//    (at your option) any later version.

//    This program is distributed in the hope that it will be useful,
//    but WITHOUT ANY WARRANTY; without even the implied warranty of
//    MERCHANTABILITY or FITNESS FOR A PARTICULAR PURPOSE.  See the
//    GNU General Public License for more details.

//    You should have received a copy of the GNU General Public License
//    along with this program.  If not, see <http://www.gnu.org/licenses/>

#include "firpm/pm.h"
#include "firpm/band.h"
#include "firpm/barycentric.h"
#include "firpm/pmmath.h"
#include <set>
#include <fstream>
#include <sstream>

template<typename T>
using MatrixXd = Eigen::Matrix<T, Eigen::Dynamic, Eigen::Dynamic>;

template<typename T>
using VectorXd = Eigen::Matrix<T, Eigen::Dynamic, 1>;

template<typename T>
void chebvand(MatrixXd<T>& A, std::size_t degree,
        std::vector<T>& meshPoints,
        std::function<T(T)>& weightFunction)
{

    A.resize(degree + 1u, meshPoints.size());
    for(std::size_t i{0u}; i < meshPoints.size(); ++i)
    {
        T pointWeight = weightFunction(meshPoints[i]);
        A(0u, i) = 1;
        A(1u, i) = meshPoints[i];
        for(std::size_t j{2u}; j <= degree; ++j)
            A(j, i) = meshPoints[i] * A(j - 1u, i) * 2 - A(j - 2u, i);
        for(std::size_t j{0u}; j <= degree; ++j)
            A(j, i) *= pointWeight;
    }
}

// approximate Fekete points
template<typename T>
void afp(std::vector<T>& points, MatrixXd<T>& A,
         std::vector<T>& mesh)
{
    VectorXd<T> b = VectorXd<T>::Ones(A.rows());
    b(0) = 2;
    VectorXd<T> y = A.colPivHouseholderQr().solve(b);
    points.clear();

    for(Eigen::Index i{0}; i < y.rows(); ++i)
        if(y(i) != 0.0)
            points.push_back(mesh[i]);
    std::sort(points.begin(), points.end(),
            [](const T& lhs,
               const T& rhs) {
                return lhs < rhs;
            });
}

template<typename T>
void countBand(std::vector<band_t<T>>& cb, std::vector<T>& x)
{
    for(auto& it : cb)
        it.xs = 0u;
    std::size_t bandIt = 0u;
    for(std::size_t i{0u}; i < x.size(); ++i)
    {
        while(bandIt < cb.size() && cb[bandIt].stop < x[i])
            bandIt++;
        ++cb[bandIt].xs;
    }
}

template<typename T>
void wam(std::vector<T>& wam, std::vector<band_t<T>>& cb,
         std::size_t deg)
{
    std::vector<T> cp;
    equipts(cp, deg + 2u);
    cos(cp, cp);
    std::sort(begin(cp), end(cp));
    for(std::size_t i{0u}; i < cb.size(); ++i)
    {
        if(cb[i].start != cb[i].stop)
        {
            std::vector<T> bufferNodes;
            chgvar(bufferNodes, cp, cb[i].start, cb[i].stop);
            bufferNodes[0] = cb[i].start;
            bufferNodes[bufferNodes.size()-1u] = cb[i].stop;
            for(auto& it : bufferNodes)
                wam.push_back(it);
        }
        else
            wam.push_back(cb[i].start);
    }
}

template<typename T>
void uniform(std::vector<T>& omega,
        std::vector<band_t<T>>& B, std::size_t n)
{
    T avgDist = 0;
    omega.resize(n);

    std::vector<T> bandwidths(B.size());
    std::vector<std::size_t> nonPointBands;
    for(std::size_t i{0u}; i < B.size(); ++i) {
        bandwidths[i] = B[i].stop - B[i].start;
        if(bandwidths[i] > 0.0)
        {
            nonPointBands.push_back(i);
            avgDist += bandwidths[i];
        }
        B[i].xs = 1u;
    }
    if(nonPointBands.empty())
    {
        std::cerr << "ERROR: All intervals are points!\n";
        exit(EXIT_FAILURE);
    }

    avgDist /= (omega.size() - B.size());
    std::size_t npSize = nonPointBands.size();

    B[nonPointBands[npSize - 1u]].xs = omega.size() - (B.size() - npSize);
    T buffer;
    buffer = bandwidths[nonPointBands[0]] / avgDist;

    if (npSize > 1) {
        B[nonPointBands[0]].xs = lroundl(buffer) + 1;
        B[nonPointBands[npSize - 1u]].xs -= B[nonPointBands[0]].xs;
    }

    for(std::size_t i{1u}; i < npSize - 1u; ++i) {
        buffer = bandwidths[nonPointBands[i]] / avgDist;
        B[nonPointBands[i]].xs = lroundl(buffer) + 1;
        B[nonPointBands[npSize - 1u]].xs -= B[nonPointBands[i]].xs;
    }


    std::size_t startIndex = 0ul;
    for(std::size_t i{0ul}; i < B.size(); ++i) {
        if(B[i].xs > 1u)
            buffer = bandwidths[i] / (B[i].xs - 1);
        omega[startIndex] = B[i].start;
        omega[startIndex + B[i].xs - 1] = B[i].stop;
        for(std::size_t j{1ul}; j < B[i].xs - 1; ++j)
            omega[startIndex + j] = omega[startIndex + j - 1] + buffer;
        startIndex += B[i].xs;
    }
}

template<typename T>
void referenceScaling(std::vector<T>& newX, std::vector<band_t<T>>& newChebyBands,
        std::vector<band_t<T>>& newFreqBands, std::size_t newXSize,
        std::vector<T>& x, std::vector<band_t<T>>& chebyBands,
        std::vector<band_t<T>>& freqBands)
{
    std::vector<std::size_t> newDistribution(chebyBands.size());
    for(std::size_t i{0u}; i < chebyBands.size(); ++i)
        newDistribution[i] = 0u;
    std::size_t multipointBands = 0u;
    std::size_t offset = 0u;
    int twoInt = 0;
    for(std::size_t i{0u}; i < chebyBands.size(); ++i)
    {
        newX.push_back(x[offset]);
        if(chebyBands[i].xs > 2u)
        {
            ++multipointBands;
            for(std::size_t j{1u}; j < chebyBands[i].xs - 2u; ++j)
            {
                newX.push_back((x[offset + j] + x[offset + j + 1]) / 2);
                newX.push_back(x[offset + j]);
            }
            newX.push_back(x[offset + chebyBands[i].xs - 2u]);
            newX.push_back(x[offset + chebyBands[i].xs - 1u]);
            twoInt += 2;
        }
        else if(chebyBands[i].xs == 2u)
        {
            ++multipointBands;
            ++twoInt;
            newX.push_back(x[offset + 1u]);
        }
        offset += chebyBands[i].xs;
    }
    int threeInt = newXSize - newX.size() - twoInt;
    offset = 0u;
    for(std::size_t i{0u}; i < chebyBands.size(); ++i)
    {
            if(chebyBands[i].xs > 1u)
            {
                if(threeInt > 0)
                {
<<<<<<< HEAD
                    if(threeInt > 0)
                    {
                        newX.push_back(x[offset] + (x[offset + 1] - x[offset]) / 3);
                        T secondValue = x[offset] + (x[offset + 1] - x[offset]) / 3
                            + (x[offset + 1] - x[offset]) / 3;
                        newX.push_back(secondValue);
                        threeInt--;
                        twoInt--;
                    }
                    else if (twoInt > 0)
                    {
                        newX.push_back((x[offset] + x[offset + 1]) / 2);
                        twoInt--;
                    }
=======
                    newX.push_back(x[offset] + (x[offset + 1] - x[offset]) / 3);
                    double secondValue = x[offset] + (x[offset + 1] - x[offset]) / 3
                        + (x[offset + 1] - x[offset]) / 3;
                    newX.push_back(secondValue);
                    threeInt--;
                    twoInt--;
>>>>>>> 475526dc
                }
                else if (twoInt > 0)
                {
<<<<<<< HEAD
                    if(threeInt > 0)
                    {
                        newX.push_back(x[offset + chebyBands[i].xs - 2u] +
                                (x[offset + chebyBands[i].xs - 1u] -
                                 x[offset + chebyBands[i].xs - 2u]) / 3);
                        T secondValue = x[offset + chebyBands[i].xs - 2u] +
                            (x[offset + chebyBands[i].xs - 1u] -
                             x[offset + chebyBands[i].xs - 2u]) / 3 +
=======
                    newX.push_back((x[offset] + x[offset + 1]) / 2);
                    twoInt--;
                }
            }
        offset += chebyBands[i].xs;
    }
    offset = 0;
    for(std::size_t i{0u}; i < chebyBands.size(); ++i)
    {
            if(chebyBands[i].xs > 2u)
            {
                if(threeInt > 0)
                {
                    newX.push_back(x[offset + chebyBands[i].xs - 2u] +
>>>>>>> 475526dc
                            (x[offset + chebyBands[i].xs - 1u] -
                                x[offset + chebyBands[i].xs - 2u]) / 3);
                    double secondValue = x[offset + chebyBands[i].xs - 2u] +
                        (x[offset + chebyBands[i].xs - 1u] -
                            x[offset + chebyBands[i].xs - 2u]) / 3 +
                        (x[offset + chebyBands[i].xs - 1u] -
                            x[offset + chebyBands[i].xs - 2u]) / 3;
                    newX.push_back(secondValue);
                    threeInt--;
                    twoInt--;
                }
                else if (twoInt > 0)
                {
                    newX.push_back((x[offset + chebyBands[i].xs - 2u] +
                                x[offset + chebyBands[i].xs - 1u]) / 2);
                    twoInt--;
                }
            }
        offset += chebyBands[i].xs;
    }
    if(newXSize > newX.size())
    {
        std::cerr << "ERROR: Failed to do reference scaling\n";
        exit(EXIT_FAILURE);
    }
    newX.resize(newXSize);
    std::sort(newX.begin(), newX.end());
    std::size_t total = 0u;
    for(std::size_t i{0u}; i < newX.size(); ++i)
    {
            for(std::size_t j{0u}; j < chebyBands.size(); ++j)
                if(newX[i] >= chebyBands[j].start && newX[i] <= chebyBands[j].stop)
                {
                    newDistribution[j]++;
                    ++total;
                }
    }
    if(total != newXSize)
    {
        std::cout << "ERROR: Failed to find reference scaling distribution!\n";
        exit(EXIT_FAILURE);
    }


    for (std::size_t i{0u}; i < chebyBands.size(); ++i)
    {
        newFreqBands[freqBands.size() - 1u - i].xs = newDistribution[i];
        newChebyBands[i].xs = newDistribution[i];
    }
}

template<typename T>
void split(std::vector<std::pair<T, T>>& subIntervals,
        std::vector<band_t<T>>& chebyBands,
        std::vector<T> &x)
{
    std::size_t bandOffset{0u};
    for(std::size_t i{0u}; i < chebyBands.size(); ++i)
    {
        T middleValA{0.0}, middleValB{0.0};
        if(chebyBands[i].xs == 0u) {
            subIntervals.push_back(
                std::make_pair(chebyBands[i].start, 
                               chebyBands[i].stop));
        } else {
            if (bandOffset < x.size() 
                && x[bandOffset] > chebyBands[i].start
                && x[bandOffset] < chebyBands[i].stop)
            {
                middleValA = x[bandOffset];
                subIntervals.push_back(
                    std::make_pair(chebyBands[i].start, middleValA));
                if (chebyBands[i].xs == 1u) {
                    subIntervals.push_back(
                        std::make_pair(middleValA, 
                                       chebyBands[i].stop));
                }
            } else {
                middleValA = chebyBands[i].start;
                if(chebyBands[i].xs == 1u) {
                    subIntervals.push_back(std::make_pair(
                        middleValA, chebyBands[i].stop
                    ));
                }
            }
        }
        if(bandOffset < x.size() 
           && chebyBands[i].xs > 1)
        {
            for(std::size_t j{bandOffset};
                j < bandOffset + chebyBands[i].xs - 1u; ++j)
            {
                middleValB = x[j + 1];
                subIntervals.push_back(std::make_pair(middleValA, middleValB));
                middleValA = middleValB;
            }
            if(middleValA != chebyBands[i].stop)
                subIntervals.push_back(
                    std::make_pair(middleValA, chebyBands[i].stop));
        }
        bandOffset += chebyBands[i].xs;
    }
}

template<typename T>
void extremaSearch(T& convergenceOrder,
        T& delta, std::vector<T>& eigenExtrema,
        std::vector<T>& x, std::vector<band_t<T>>& chebyBands,
        std::size_t Nmax)
{
    // 1.   Split the initial [-1, 1] interval in subintervals
    //      in order that we can use a reasonable size matrix
    //      eigenvalue solver on the subintervals
    std::vector<std::pair<T, T>> subIntervals;
    std::pair<T, T> dom{std::make_pair(-1.0, 1.0)};

    split(subIntervals, chebyBands, x);


    // 2.   Compute the barycentric variables (i.e. weights)
    //      needed for the current iteration

    std::vector<T> w(x.size());
    baryweights(w, x);


    compdelta(delta, w, x, chebyBands);

    std::vector<T> C(x.size());
    compc(C, delta, x, chebyBands);

    // 3.   Use an eigenvalue solver on each subinterval to find the
    //      local extrema that are located inside the frequency bands
    std::vector<T> chebyNodes(Nmax + 1u);
    equipts(chebyNodes, Nmax + 1u);
    cos(chebyNodes, chebyNodes);

    std::vector<std::pair<T, T>> potentialExtrema;
    std::vector<T> pEx;
    T extremaErrorValueLeft;
    T extremaErrorValueRight;
    T extremaErrorValue;
    comperror(extremaErrorValue, chebyBands[0].start,
            delta, x, C, w, chebyBands);
    potentialExtrema.push_back(std::make_pair(
            chebyBands[0].start, extremaErrorValue));


    for (std::size_t i{0u}; i < chebyBands.size() - 1u; ++i)
    {
        comperror(extremaErrorValueLeft, chebyBands[i].stop,
                delta, x, C, w, chebyBands);
        comperror(extremaErrorValueRight, chebyBands[i + 1].start,
                delta, x, C, w, chebyBands);
        bool sgnLeft = std::signbit(extremaErrorValueLeft);
        bool sgnRight = std::signbit(extremaErrorValueRight);
        if (sgnLeft != sgnRight) {
            potentialExtrema.push_back(std::make_pair(
                    chebyBands[i].stop, extremaErrorValueLeft));
            potentialExtrema.push_back(std::make_pair(
                    chebyBands[i + 1u].start, extremaErrorValueRight));
        } else {
            T abs1 = pmmath::fabs(extremaErrorValueLeft);
            T abs2 = pmmath::fabs(extremaErrorValueRight);
            if(abs1 > abs2)
                potentialExtrema.push_back(std::make_pair(
                        chebyBands[i].stop, extremaErrorValueLeft));
            else
                potentialExtrema.push_back(std::make_pair(
                        chebyBands[i + 1u].start, extremaErrorValueRight));
        }
    }
    comperror(extremaErrorValue,
            chebyBands[chebyBands.size() - 1u].stop,
            delta, x, C, w, chebyBands);
    potentialExtrema.push_back(std::make_pair(
            chebyBands[chebyBands.size() - 1u].stop,
            extremaErrorValue));


    std::vector<std::vector<T>> pExs(subIntervals.size());

    #pragma omp parallel for
    for (std::size_t i = 0u; i < subIntervals.size(); ++i)
    {

        // find the Chebyshev nodes scaled to the current subinterval
        std::vector<T> siCN(Nmax + 1u);
        chgvar(siCN, chebyNodes, subIntervals[i].first,
                subIntervals[i].second);

        // compute the Chebyshev interpolation function values on the
        // current subinterval
        std::vector<T> fx(Nmax + 1u);
        for (std::size_t j{0u}; j < fx.size(); ++j)
        {
            comperror(fx[j], siCN[j], delta, x, C, w,
                    chebyBands);
        }

        // compute the values of the CI coefficients and those of its
        // derivative
        std::vector<T> c(Nmax + 1u);
        chebcoeffs(c, fx);
        std::vector<T> dc(Nmax);
        diffcoeffs(dc, c);

        // solve the corresponding eigenvalue problem and determine the
        // local extrema situated in the current subinterval
        std::vector<T> eigenRoots;
        roots(eigenRoots, dc, dom);
        chgvar(eigenRoots, eigenRoots,
                subIntervals[i].first, subIntervals[i].second);
        for (std::size_t j{0u}; j < eigenRoots.size(); ++j)
            pExs[i].push_back(eigenRoots[j]);
        pExs[i].push_back(subIntervals[i].first);
        pExs[i].push_back(subIntervals[i].second);
    }

    for(std::size_t i{0u}; i < pExs.size(); ++i)
        for(std::size_t j{0u}; j < pExs[i].size(); ++j)
            pEx.push_back(pExs[i][j]);

    std::size_t startingOffset = potentialExtrema.size();
    potentialExtrema.resize(potentialExtrema.size() + pEx.size());
    #pragma omp parallel for
    for(std::size_t i = 0u; i < pEx.size(); ++i)
    {
        T valBuffer;
        comperror(valBuffer, pEx[i],
                delta, x, C, w, chebyBands);
        potentialExtrema[startingOffset + i] = std::make_pair(pEx[i], valBuffer);
    }

    // sort list of potential extrema in increasing order
    std::sort(potentialExtrema.begin(), potentialExtrema.end(),
            [](const std::pair<T, T>& lhs,
               const std::pair<T, T>& rhs) {
                return lhs.first < rhs.first;
            });

    eigenExtrema.clear();
    std::size_t extremaIt{0u};
    std::vector<std::pair<T, T>> alternatingExtrema;
    T minError = INT_MAX;
    T maxError = INT_MIN;
    T absError;

    while (extremaIt < potentialExtrema.size())
    {
        std::pair<T, T> maxErrorPoint;
        maxErrorPoint = potentialExtrema[extremaIt];
        while(extremaIt < potentialExtrema.size() - 1u &&
            (std::signbit(maxErrorPoint.second) ==
             std::signbit(potentialExtrema[extremaIt + 1u].second)))
        {
            ++extremaIt;
            if (pmmath::fabs(maxErrorPoint.second) < pmmath::fabs(potentialExtrema[extremaIt].second))
                maxErrorPoint = potentialExtrema[extremaIt];
        }
        if (std::isfinite(maxErrorPoint.second)) {
            alternatingExtrema.push_back(maxErrorPoint);
        }
        ++extremaIt;
    }
    std::vector<std::pair<T, T>> bufferExtrema;

    if(alternatingExtrema.size() < x.size())
    {
        std::cerr << "WARNING: The exchange algorithm did not converge.\n";
        std::cerr << "TRIGGER: Not enough alternating extrema!\n"
            << "POSSIBLE CAUSE: Nmax too small\n";
        convergenceOrder = 2.0;
        return;
    }
    else if (alternatingExtrema.size() > x.size())
    {
        std::size_t remSuperfluous = alternatingExtrema.size() - x.size();
        if (remSuperfluous % 2 != 0)
        {
            if(remSuperfluous == 1u)
            {
                std::vector<T> x1, x2;
                x1.push_back(alternatingExtrema[0u].first);
                for(std::size_t i{1u}; i < alternatingExtrema.size() - 1u; ++i)
                {
                    x1.push_back(alternatingExtrema[i].first);
                    x2.push_back(alternatingExtrema[i].first);
                }
                x2.push_back(alternatingExtrema[alternatingExtrema.size() - 1u].first);
                T delta1, delta2;
                compdelta(delta1, x1, chebyBands);
                compdelta(delta2, x2, chebyBands);
                delta1 = pmmath::fabs(delta1);
                delta2 = pmmath::fabs(delta2);
                std::size_t sIndex{1u};
                if(delta1 > delta2)
                    sIndex = 0u;
                for(std::size_t i{sIndex}; i < alternatingExtrema.size() + sIndex - 1u; ++i)
                    bufferExtrema.push_back(alternatingExtrema[i]);
                alternatingExtrema = bufferExtrema;
                bufferExtrema.clear();
            }
            else
            {
                T abs1 = pmmath::fabs(alternatingExtrema[0u].second);
                T abs2 = pmmath::fabs(alternatingExtrema[alternatingExtrema.size() - 1u].second);
                std::size_t sIndex = 0u;
                if (abs1 < abs2)
                    sIndex = 1u;
                for(std::size_t i{sIndex}; i < alternatingExtrema.size() + sIndex - 1u; ++i)
                    bufferExtrema.push_back(alternatingExtrema[i]);
                alternatingExtrema = bufferExtrema;
                bufferExtrema.clear();
            }
        }


        while (alternatingExtrema.size() > x.size())
        {
            std::size_t toRemoveIndex{0u};
            T minValToRemove = pmmath::fmin(pmmath::fabs(alternatingExtrema[0u].second),
                                              pmmath::fabs(alternatingExtrema[1u].second));
            T removeBuffer;
            for (std::size_t i{1u}; i < alternatingExtrema.size() - 1u; ++i)
            {
                removeBuffer = pmmath::fmin(pmmath::fabs(alternatingExtrema[i].second),
                                   pmmath::fabs(alternatingExtrema[i + 1u].second));
                if (removeBuffer < minValToRemove)
                {
                    minValToRemove = removeBuffer;
                    toRemoveIndex  = i;
                }
            }
            for (std::size_t i{0u}; i < toRemoveIndex; ++i)
                bufferExtrema.push_back(alternatingExtrema[i]);
            for (std::size_t i{toRemoveIndex + 2u}; i < alternatingExtrema.size(); ++i)
                bufferExtrema.push_back(alternatingExtrema[i]);
            alternatingExtrema = bufferExtrema;
            bufferExtrema.clear();
        }


    }
    if (alternatingExtrema.size() < x.size())
    {
        std::cerr << "Trouble!\n";
        exit(EXIT_FAILURE);
    }

    for (auto& it : alternatingExtrema)
    {
        eigenExtrema.push_back(it.first);
        absError = pmmath::fabs(it.second);
        minError = pmmath::fmin(minError, absError);
        maxError = pmmath::fmax(maxError, absError);
    }

    convergenceOrder = (maxError - minError) / maxError;
    // update the extrema count in each frequency band
    std::size_t bIndex{0u};
    for(std::size_t i{0u}; i < chebyBands.size(); ++i)
    {
        chebyBands[i].xs = 0u;
    }
    for(auto &it : eigenExtrema)
    {
        if(chebyBands[bIndex].start <= it && it <= chebyBands[bIndex].stop)
        {
            ++chebyBands[bIndex].xs;
        }
        else
        {
            ++bIndex;
            ++chebyBands[bIndex].xs;
        }
    }
}


// REMARK: remember that this routine assumes that the information
// pertaining to the reference x and the frequency bands (i.e. the
// number of reference values inside each band) is given at the
// beginning of the execution
template<typename T>
pmoutput_t<T> exchange(std::vector<T>& x,
        std::vector<band_t<T>>& chebyBands, double eps,
        std::size_t Nmax)
{
    pmoutput_t<T> output;

    std::size_t degree = x.size() - 2u;
    std::sort(x.begin(), x.end(),
            [](const T& lhs,
               const T& rhs) {
                return lhs < rhs;
            });
    std::vector<T> startX{x};
    std::cout.precision(20);

    output.q = 1;
    output.iter = 0u;
    do {
        ++output.iter;
        extremaSearch(output.q, output.delta,
                output.x, startX, chebyBands, Nmax);
        startX = output.x;
        if(output.q > 1.0)
            break;
    } while (output.q > eps && output.iter <= 100u);

    if(std::isnan(output.delta) || std::isnan(output.q))
        std::cerr << "WARNING: The exchange algorithm did not converge.\n"
            << "TRIGGER: numerical instability\n"
            << "POSSIBLE CAUSES: poor starting reference and/or "
            << "a too small value for Nmax.\n";

    if(output.iter >= 101u)
        std::cerr << "WARNING: The exchange algorithm did not converge.\n"
            << "TRIGGER: exceeded iteration threshold of 100\n"
            << "POSSIBLE CAUSES: poor starting reference and/or "
            << "a too small value for Nmax.\n";


    output.h.resize(degree + 1u);
    std::vector<T> finalC(output.x.size());
    std::vector<T> finalAlpha(output.x.size());
    baryweights(finalAlpha, output.x);
    T finalDelta = output.delta;
    output.delta = pmmath::fabs(output.delta);
    compc(finalC, finalDelta, output.x, chebyBands);
    std::vector<T> finalChebyNodes(degree + 1);
    equipts(finalChebyNodes, degree + 1);
    cos(finalChebyNodes, finalChebyNodes);
    std::vector<T> fv(degree + 1);

    for (std::size_t i{0u}; i < fv.size(); ++i)
        approx(fv[i], finalChebyNodes[i], output.x,
                finalC, finalAlpha);

    chebcoeffs(output.h, fv);

    return output;
}

template<typename T>
void parseSpecification(std::vector<T> const &f,
            std::vector<T> const &a,
            std::vector<T> const &w)
{
    if(f.size() != a.size()) {
        std::cerr << "ERROR: Frequency and amplitude vector sizes"
            << " do not match!\n";
        exit(EXIT_FAILURE);
    }

    if(f.size() % 2 != 0) {
        std::cerr << "ERROR: Frequency band edges must come in pairs!\n";
        exit(EXIT_FAILURE);
    }

    if(f.size() != w.size() * 2u) {
        std::cerr << "ERROR: Weight vector size does not match the"
            << " the number of frequency bands in the specification!\n";
        exit(EXIT_FAILURE);
    }

    for(std::size_t i{0u}; i < f.size() - 1u; ++i) {
        if(f[i] == f[i + 1u] && (a[i] != a[i + 1u])) {
            std::cerr << "ERROR: Adjacent bands with discontinuities"
                << " are not allowed!\n";
            exit(EXIT_FAILURE);
        }
        if(f[i] > f[i + 1u]) {
            std::cerr << "ERROR: Frequency vector entries must be in "
                << "nondecreasing order!\n";
            exit(EXIT_FAILURE);
        }
    }
    for(std::size_t i{0u}; i < w.size(); ++i) {
        if(w[i] <= 0.0) {
            std::cerr << "ERROR: Band weights must be positive!\n";
            exit(EXIT_FAILURE);
        }
    }

    if(f[0u] < 0.0 || f[f.size() - 1u] > 1.0) {
        std::cerr << "ERROR: Normalized frequency band edges must be "
            << "between 0 and 1!\n";
        exit(EXIT_FAILURE);
    }
}

template<typename T>
pmoutput_t<T> firpm(std::size_t n,
            std::vector<T>const &f,
            std::vector<T>const &a,
            std::vector<T>const &w,
            double eps,
            std::size_t nmax,
            init_t strategy,
            std::size_t depth,
            init_t rstrategy)
{
    parseSpecification(f, a, w);
    std::vector<T> h;
    std::vector<band_t<T>> fbands(w.size());
    std::vector<band_t<T>> cbands;
    if(n % 2 != 0) {
        if(f[f.size()-1u] == 1 && a[a.size()-1u] != 0) {
            std::cout << "WARNING: gain at Nyquist frequency different from 0.\n"
                << "Increasing the number of taps by one and passing to a "
                << "type I filter" << std::endl;
            ++n;
        }
    }
    std::size_t deg = n / 2;
    if(n % 2 == 0) {            // type I filter
        for(std::size_t i{0u}; i < fbands.size(); ++i) {
            fbands[i].start = M_PI * f[2u*i];
            fbands[i].stop  = M_PI * f[2u*i+1u];
            fbands[i].space = space_t::FREQ;
            fbands[i].amplitude = [i, &a, &fbands](space_t space, T x) -> T {
                if(a[2u*i] != a[2u*i+1u]) {
                    if(space == space_t::CHEBY)
                        x = pmmath::acos(x);
                    return ((x-fbands[i].start) * a[2u*i+1u] - 
                            (x-fbands[i].stop) * a[2u*i]) /
                            (fbands[i].stop - fbands[i].start);
                }
                return a[2u*i];
            };
            fbands[i].weight = [i, &w](space_t, T x) -> T {
                return w[i];
            };
        }
    } else {                    // type II filter
        for(std::size_t i{0u}; i < fbands.size(); ++i) {
            fbands[i].start = M_PI * f[2u*i];
            if(f[2u*i + 1u] == 1.0) {
                if(f[2u*i] < 0.9999)
                    fbands[i].stop = M_PI * 0.9999;
                else
                    fbands[i].stop = M_PI * ((f[2u*i] + 1) / 2);
            } 
            else 
                fbands[i].stop = M_PI * f[2u*i+1u];
            fbands[i].space = space_t::FREQ;
            fbands[i].amplitude = [i, &a, &fbands](space_t space, T x) -> T {
                if(a[2u*i] != a[2u*i+1u]) {
                    if(space == space_t::CHEBY)
                        x = pmmath::acos(x);
                    return (((x-fbands[i].start) * a[2u*i+1u] -
                            (x-fbands[i].stop) * a[2u*i]) /
                            (fbands[i].stop - fbands[i].start)) / pmmath::cos(x/2);
                }
                if(space == space_t::FREQ)
                    return a[2u*i] / pmmath::cos(x/2);
                else
                    return a[2u*i] / pmmath::sqrt((x+1)/2);
            };
            fbands[i].weight = [i, &w](space_t space, T x) -> T {
                if(space == space_t::FREQ)
                    return pmmath::cos(x/2) * w[i];
                else
                    return pmmath::sqrt((x+1)/2) * w[i];
            };
        }
    }

    pmoutput_t<T> output;
    std::vector<T> x;
    bandconv(cbands, fbands, convdir_t::FROMFREQ);
    std::function<T(T)> wf = [&cbands](T x) -> T {
        for(std::size_t i{0u}; i < cbands.size(); ++i)
            if(cbands[i].start <= x && x <= cbands[i].stop)
                return cbands[i].weight(space_t::CHEBY, x);
        // this should never execute
        return 1.0;
    };

    if(fbands.size() > (deg + 2u) / 4)
        strategy = init_t::AFP;

    switch(strategy) {
        case init_t::UNIFORM: 
        {
            if (fbands.size() <= (deg + 2u) / 4) { 
                std::vector<T> omega;
                uniform(omega, fbands, deg + 2u);
                cos(x, omega);
                bandconv(cbands, fbands, convdir_t::FROMFREQ);
            } else {
                // use AFP strategy for very small degrees (wrt nb of bands)
                std::vector<T> mesh;
                wam(mesh, cbands, deg);
                MatrixXd<T> A;
                chebvand(A, deg+1u, mesh, wf);
                afp(x, A, mesh);
                countBand(cbands, x);
            }
            output = exchange(x, cbands, eps, nmax);
        } break;
        case init_t::SCALING: 
        {
            std::vector<std::size_t> sdegs(depth+1u);
            sdegs[depth] = deg;
            for(int i{(int)depth-1}; i >= 0; --i)
                sdegs[i] = sdegs[i+1]/2;

            if(rstrategy == init_t::UNIFORM) {
                if (fbands.size() <= (sdegs[0] + 2u) / 4) {
                    std::vector<T> omega;
                    uniform(omega, fbands, sdegs[0]+2u);
                    cos(x, omega);
                    bandconv(cbands, fbands, convdir_t::FROMFREQ);
                } else {
                    // use AFP strategy for very small degrees (wrt nb of bands)
                    std::vector<T> mesh;
                    wam(mesh, cbands, sdegs[0]);
                    MatrixXd<T> A;
                    chebvand(A, sdegs[0]+1u, mesh, wf);
                    afp(x, A, mesh);
                    countBand(cbands, x);                    
                }
                output = exchange(x, cbands, eps, nmax);
            } else { // AFP-based strategy
                std::vector<T> mesh;
                wam(mesh, cbands, sdegs[0]);
                MatrixXd<T> A;
                chebvand(A, sdegs[0]+1u, mesh, wf);
                afp(x, A, mesh);
                countBand(cbands, x);
                output = exchange(x, cbands, eps, nmax);
            }
            for(std::size_t i{1u}; i <= depth && output.q <= 0.5; ++i) {
                x.clear();
                referenceScaling(x, cbands, fbands, sdegs[i]+2u, 
                                 output.x, cbands, fbands);
                output = exchange(x, cbands, eps, nmax);
            }
        } break;
        default: { // AFP-based initialization
            std::vector<T> mesh;
            wam(mesh, cbands, deg);
            MatrixXd<T> A;
            chebvand(A, deg+1u, mesh, wf);
            afp(x, A, mesh);
            countBand(cbands, x);
            output = exchange(x, cbands, eps, nmax);
        }
    }

    h.resize(n+1u);
    if(n % 2 == 0) {
        h[deg] = output.h[0];
        for(std::size_t i{0u}; i < deg; ++i)
            h[i] = h[n-i] = output.h[deg-i] / 2u;
    } else {
        h[0] = h[n] = output.h[deg] / 4u;
        h[deg] = h[deg+1u] = (output.h[0] * 2 + output.h[1]) / 4u;
        for(std::size_t i{2u}; i < deg + 1u; ++i)
            h[deg+1u-i] = h[deg+i] = (output.h[i-1u] + output.h[i]) / 4u;
    }
    output.h = h;

    return output;
}

template<typename T>
pmoutput_t<T> firpmRS(std::size_t n,
            std::vector<T>const &f,
            std::vector<T>const &a,
            std::vector<T>const &w,
            double eps,
	    std::size_t nmax,
            std::size_t depth, 
            init_t rstrategy)
{
    return firpm<T>(n, f, a, w, eps, nmax, init_t::SCALING, depth, rstrategy);
}

template<typename T>
pmoutput_t<T> firpmAFP(std::size_t n,
            std::vector<T>const &f,
            std::vector<T>const &a,
            std::vector<T>const &w,
            double eps, std::size_t nmax)
{
    return firpm<T>(n, f, a, w, eps, nmax, init_t::AFP);
}

template<typename T>
pmoutput_t<T> firpm(std::size_t n,
            std::vector<T>const& f,
            std::vector<T>const& a,
            std::vector<T>const& w,
            filter_t type,
            double eps,
            std::size_t nmax,
            init_t strategy,
            std::size_t depth,
            init_t rstrategy)
{
    parseSpecification(f, a, w);
    std::vector<T> h;
    std::vector<band_t<T>> fbands(w.size());
    std::vector<band_t<T>> cbands;
    std::vector<T> fn{f};
    std::size_t deg = n / 2u;
    T sFactor = a[1] / (f[1] * M_PI);

    if(n % 2 == 0) { // TYPE III
        if(f[0u] == 0.0) {
            if(fn[1u] < 1e-5)
                fn[0u] = fn[1u] / 2;
            else
                fn[0u] = 1e-5;                    
        }
        if(f[f.size() - 1u] == 1.0) {
            if(f[f.size() - 2u] > 0.9999)
                fn[f.size() - 1u] = (1.0 + f[f.size() - 2u]) / 2;
            else
                fn[f.size() - 1u] = 0.9999;
        }
        --deg;
        fbands[0u].start = M_PI * fn[0u];
        fbands[0u].stop  = M_PI * fn[1u];
        fbands[0u].space = space_t::FREQ;
        if(type == filter_t::FIR_DIFFERENTIATOR) {
            fbands[0u].weight = [&w](space_t space, T x) -> T {
                if(space == space_t::FREQ)
                    return (pmmath::sin(x) / x) * w[0u];
                else
                    return (pmmath::sqrt(1.0l - x * x) / pmmath::acos(x)) * w[0u];
            };
            fbands[0u].amplitude = [sFactor](space_t space, T x) -> T {
                if(space == space_t::FREQ)
                    return (x / pmmath::sin(x)) * sFactor;
                else 
                    return (pmmath::acos(x) / pmmath::sqrt(1.0l - x * x)) * sFactor;
            };
        } else { // FIR_HILBERT
            fbands[0u].weight = [&w](space_t space, T x) -> T {
                if(space == space_t::FREQ)
                    return pmmath::sin(x) * w[0u];
                else
                    return pmmath::sqrt(1.0l - x * x) * w[0u];
            };
            fbands[0u].amplitude = [&a, &fbands](space_t space, T x) -> T {
                if(space == space_t::CHEBY)
                    x = pmmath::acos(x);
                if(a[0u] != a[1u]) 
                    return (((x - fbands[0].start) * a[1u] -
                            (x - fbands[0].stop) * a[0u]) /
                            (fbands[0u].stop - fbands[0u].start)) / pmmath::sin(x);
                return a[0u] / pmmath::sin(x);
            };
        }
        for(std::size_t i{1u}; i < fbands.size(); ++i) {
            fbands[i].start = M_PI * fn[2u * i];
            fbands[i].stop  = M_PI * fn[2u * i + 1u];
            fbands[i].space = space_t::FREQ;
            if(type == filter_t::FIR_DIFFERENTIATOR) {
                fbands[i].weight = [&w, i](space_t space, T x) -> T {
                    if(space == space_t::FREQ)
                        return pmmath::sin(x) * w[i];
                    else
                        return pmmath::sqrt(1.0l - x * x) * w[i];
                };
                fbands[i].amplitude = [&fbands, &a, i](space_t space, T x) -> T {
                    if(a[2u * i] != a[2u * i + 1u]) {
                        if(space == space_t::CHEBY) {
                            x = pmmath::acos(x);
                            return ((x - fbands[i].start) * a[2u * i + 1u] -
                                    (x - fbands[i].stop) * a[2u * i]) /
                                    (fbands[i].stop - fbands[i].start);
                        }
                    }
                    return a[2u * i];
                };
            } else { // FIR_HILBERT
                fbands[i].weight = [&w, i](space_t space, T x) -> T {
                    if(space == space_t::FREQ)
                        return pmmath::sin(x) * w[i];
                    else
                        return pmmath::sqrt(1.0l - x * x) * w[i];
                };
                fbands[i].amplitude = [&fbands, &a, i](space_t space, T x) -> T {
                    if(space == space_t::CHEBY)
                        x = pmmath::acos(x);
                    if(a[2u * i] != a[2u * i + 1u])
                        return (((x - fbands[i].start) * a[2u * i + 1u] -
                                (x - fbands[i].stop) * a[2u * i]) / 
                                (fbands[i].stop - fbands[i].start)) / pmmath::sin(x);
                    return a[2u * i] / pmmath::sin(x);
                };
            }
        }
    } else { // TYPE IV
        if(f[0u] == 0.0) {
            if(fn[1u] < 1e-5)
                fn[0u] = fn[1u] / 2;
            else
                fn[0u] = 1e-5;
        }

        fbands[0u].start = M_PI * fn[0u];
        fbands[0u].stop  = M_PI * fn[1u];
        fbands[0u].space = space_t::FREQ;
        if(type == filter_t::FIR_DIFFERENTIATOR) {
            fbands[0u].weight = [&w](space_t space, T x) -> T {
                if(space == space_t::FREQ)
                    return (pmmath::sin(x / 2) / x) * w[0u];
                else
                    return (pmmath::sin(pmmath::acos(x) / 2) / pmmath::acos(x)) * w[0u];
            };
            fbands[0u].amplitude = [sFactor](space_t space, T x) -> T {
                if(space == space_t::FREQ) 
                    return (x / pmmath::sin(x / 2)) * sFactor;
                else 
                    return (pmmath::acos(x) / pmmath::sin(pmmath::acos(x) / 2)) * sFactor;
            };
        } else { // FIR_HILBERT
            fbands[0u].weight = [&w](space_t space, T x) -> T {
                if(space == space_t::FREQ)
                    return pmmath::sin(x / 2) * w[0u];
                else
                    return pmmath::sin(pmmath::acos(x) / 2) * w[0u];
            };
            fbands[0u].amplitude = [&fbands, &a](space_t space, T x) -> T {
                if(space == space_t::CHEBY)
                    x = pmmath::acos(x);
                if(a[0u] != a[1u]) 
                    return (((x - fbands[0].start) * a[1u] -
                            (x - fbands[0].stop) * a[0u]) /
                            (fbands[0].stop - fbands[0].start)) / pmmath::sin(x / 2);
                return a[0u] / pmmath::sin(x / 2);
            };
        }
        for(std::size_t i{1u}; i < fbands.size(); ++i) {
            fbands[i].start = M_PI * fn[2u * i];
            fbands[i].stop  = M_PI * fn[2u * i + 1u];
            fbands[i].space = space_t::FREQ;
            if(type == filter_t::FIR_DIFFERENTIATOR) {
                fbands[i].weight = [&w, i](space_t space, T x) -> T {
                    if(space == space_t::FREQ)
                        return pmmath::sin(x / 2) * w[i];
                    else
                        return (pmmath::sin(pmmath::acos(x) / 2)) * w[i];
                };
                fbands[i].amplitude = [&fbands, &a, i](space_t space, T x) -> T {
                    if(a[2u * i] != a[2u * i + 1u]) {
                        if(space == space_t::CHEBY)
                            x = pmmath::acos(x);
                        return ((x - fbands[i].start) * a[2u * i + 1u] -
                                (x - fbands[i].stop) * a[2u * i]) /
                                (fbands[i].stop - fbands[i].start);
                    }
                    return a[2u * i];
                };
            } else { // FIR_HILBERT
                fbands[i].weight = [&w, i](space_t space, T x) -> T {
                    if(space == space_t::FREQ)
                        return pmmath::sin(x / 2) * w[i];
                    else
                        return pmmath::sin(pmmath::acos(x) / 2) * w[i];
                };
                fbands[i].amplitude = [&fbands, &a, i](space_t space, T x) -> T {
                    if(space == space_t::CHEBY)
                        x = pmmath::acos(x);
                    if(a[2u * i] != a[2u * i + 1u]) 
                        return (((x - fbands[i].start) * a[2u * i + 1u] -
                                (x - fbands[i].stop) * a[2u * i]) /
                                (fbands[i].stop - fbands[i].start)) / pmmath::sin(x / 2);
                    return a[2u * i] / pmmath::sin(x / 2);
                };
            }
        }
    }

    pmoutput_t<T> output;
    std::vector<T> x;
    bandconv(cbands, fbands, convdir_t::FROMFREQ);
    std::function<T(T)> wf = [&cbands](T x) -> T {
        for(std::size_t i{0u}; i < cbands.size(); ++i)
            if(cbands[i].start <= x && x <= cbands[i].stop)
                return cbands[i].weight(space_t::CHEBY, x);
        // this should never execute
        return 1.0;
    };

    if(fbands.size() > (deg + 2u) / 4)
        strategy = init_t::AFP;

    switch(strategy) {
        case init_t::UNIFORM: 
        {
            if (fbands.size() <= (deg + 2u) / 4) { 
                std::vector<T> omega;
                uniform(omega, fbands, deg + 2u);
                cos(x, omega);
                bandconv(cbands, fbands, convdir_t::FROMFREQ);
            } else {
                // use AFP strategy for very small degrees (wrt nb of bands)
                std::vector<T> mesh;
                wam(mesh, cbands, deg);
                MatrixXd<T> A;
                chebvand(A, deg+1u, mesh, wf);
                afp(x, A, mesh);
                countBand(cbands, x);
            }
            output = exchange(x, cbands, eps, nmax);
        } break;
        case init_t::SCALING: 
        {
            std::vector<std::size_t> sdegs(depth+1u);
            sdegs[depth] = deg;
            for(int i{(int)depth-1}; i >= 0; --i)
                sdegs[i] = sdegs[i+1]/2;

            if(rstrategy == init_t::UNIFORM) {
                if (fbands.size() <= (sdegs[0] + 2u) / 4) {
                    std::vector<T> omega;
                    uniform(omega, fbands, sdegs[0]+2u);
                    cos(x, omega);
                    bandconv(cbands, fbands, convdir_t::FROMFREQ);
                } else {
                    // use AFP strategy for very small degrees (wrt nb of bands)
                    std::vector<T> mesh;
                    wam(mesh, cbands, sdegs[0]);
                    MatrixXd<T> A;
                    chebvand(A, sdegs[0]+1u, mesh, wf);
                    afp(x, A, mesh);
                    countBand(cbands, x);                    
                }
                output = exchange(x, cbands, eps, nmax);
            } else { // AFP-based strategy
                std::vector<T> mesh;
                wam(mesh, cbands, sdegs[0]);
                MatrixXd<T> A;
                chebvand(A, sdegs[0]+1u, mesh, wf);
                afp(x, A, mesh);
                countBand(cbands, x);
                output = exchange(x, cbands, eps, nmax);
            }
            for(std::size_t i{1u}; i <= depth && output.q <= 0.5; ++i) {
                x.clear();
                referenceScaling(x, cbands, fbands, sdegs[i]+2u, 
                                 output.x, cbands, fbands);
                output = exchange(x, cbands, eps, nmax);
            }
        } break;
        default: { // AFP-based initialization
            std::vector<T> mesh;
            wam(mesh, cbands, deg);
            MatrixXd<T> A;
            chebvand(A, deg+1u, mesh, wf);
            afp(x, A, mesh);
            countBand(cbands, x);
            output = exchange(x, cbands, eps, nmax);
        }
    }

    h.resize(n + 1u);
    if(n % 2 == 0)
    {
        h[deg + 1u] = 0;
        h[deg] = (output.h[0u] * 2.0 - output.h[2]) / 4u;
        h[deg + 2u] = -h[deg];
        h[1u] = output.h[deg - 1u] / 4;
        h[2u * deg + 1u] = -h[1u];
        h[0u] =  output.h[deg] / 4;
        h[2u * (deg + 1u)] = -h[0u];
        for(std::size_t i{2u}; i < deg; ++i)
        {
            h[deg + 1u - i] = (output.h[i - 1u] - output.h[i + 1u]) / 4;
            h[deg + 1u + i] = -h[deg + 1u - i];
        }
    } else {
        ++deg;
        h[deg - 1u] = (output.h[0u] * 2.0 - output.h[1u]) / 4;
        h[deg] = -h[deg - 1u];
        h[0u] = output.h[deg - 1u] / 4;
        h[2u * deg - 1u] = -h[0u];
        for(std::size_t i{2u}; i < deg; ++i)
        {
            h[deg - i] = (output.h[i - 1u] - output.h[i]) / 4;
            h[deg + i - 1u] = -h[deg - i];
        }
    }

    output.h = h;
    return output;
}

template<typename T>
pmoutput_t<T> firpmRS(std::size_t n,
            std::vector<T>const &f,
            std::vector<T>const &a,
            std::vector<T>const &w,
            filter_t type,
	    double eps,
            std::size_t nmax, std::size_t depth,
            init_t rstrategy)
{
    return firpm<T>(n, f, a, w, type, eps, nmax,
                 init_t::SCALING, depth, rstrategy);
}

template<typename T>
pmoutput_t<T> firpmAFP(std::size_t n,
            std::vector<T>const &f,
            std::vector<T>const &a,
            std::vector<T>const &w,
            filter_t type,
	    double eps,
            std::size_t nmax)
{
    return firpm<T>(n, f, a, w, type, eps,
                 nmax, init_t::AFP);
}

/* Explicit instantiations, since template code is not in header */

/* double precision */
template pmoutput_t<double> firpm<double>(std::size_t n,
            std::vector<double>const &f,
            std::vector<double>const &a,
            std::vector<double>const &w,
            double eps,
            std::size_t nmax,
            init_t strategy,
            std::size_t depth,
            init_t rstrategy);

template pmoutput_t<double> firpm<double>(std::size_t n,
            std::vector<double>const& f,
            std::vector<double>const& a,
            std::vector<double>const& w,
            filter_t type,
            double eps,
            std::size_t nmax,
            init_t strategy,
            std::size_t depth,
            init_t rstrategy);

template pmoutput_t<double> firpmRS<double>(std::size_t n,
            std::vector<double>const &f,
            std::vector<double>const &a,
            std::vector<double>const &w,
            double eps, std::size_t nmax,
            std::size_t depth,
            init_t rstrategy);

template pmoutput_t<double> firpmRS<double>(std::size_t n,
            std::vector<double>const &f,
            std::vector<double>const &a,
            std::vector<double>const &w,
            filter_t type,
            double eps,
            std::size_t nmax,
            std::size_t depth,
            init_t rstrategy);

template pmoutput_t<double> firpmAFP<double>(std::size_t n,
            std::vector<double>const &f,
            std::vector<double>const &a,
            std::vector<double>const &w,
            double eps, std::size_t nmax);

template pmoutput_t<double> firpmAFP<double>(std::size_t n,
            std::vector<double>const &f,
            std::vector<double>const &a,
            std::vector<double>const &w,
            filter_t type,
            double eps,
            std::size_t nmax);

template void referenceScaling<double>(std::vector<double>& newX,
	    std::vector<band_t<double>>& newChebyBands,
            std::vector<band_t<double>>& newFreqBands,
	    std::size_t newXSize,
            std::vector<double>& x,
	    std::vector<band_t<double>>& chebyBands,
            std::vector<band_t<double>>& freqBands);

/* long double precision */
template pmoutput_t<long double> firpm<long double>(std::size_t n,
            std::vector<long double>const &f,
            std::vector<long double>const &a,
            std::vector<long double>const &w,
            double eps,
            std::size_t nmax,
            init_t strategy,
            std::size_t depth,
            init_t rstrategy);

template pmoutput_t<long double> firpm<long double>(std::size_t n,
            std::vector<long double>const& f,
            std::vector<long double>const& a,
            std::vector<long double>const& w,
            filter_t type,
            double eps,
            std::size_t nmax,
            init_t strategy,
            std::size_t depth,
            init_t rstrategy);

template pmoutput_t<long double> firpmRS<long double>(std::size_t n,
            std::vector<long double>const &f,
            std::vector<long double>const &a,
            std::vector<long double>const &w,
            double eps, std::size_t nmax,
            std::size_t depth,
            init_t rstrategy);

template pmoutput_t<long double> firpmRS<long double>(std::size_t n,
            std::vector<long double>const &f,
            std::vector<long double>const &a,
            std::vector<long double>const &w,
            filter_t type,
            double eps,
            std::size_t nmax,
            std::size_t depth,
            init_t rstrategy);

template pmoutput_t<long double> firpmAFP<long double>(std::size_t n,
            std::vector<long double>const &f,
            std::vector<long double>const &a,
            std::vector<long double>const &w,
            double eps, std::size_t nmax);

template pmoutput_t<long double> firpmAFP<long double>(std::size_t n,
            std::vector<long double>const &f,
            std::vector<long double>const &a,
            std::vector<long double>const &w,
            filter_t type,
            double eps,
            std::size_t nmax);<|MERGE_RESOLUTION|>--- conflicted
+++ resolved
@@ -203,42 +203,15 @@
             {
                 if(threeInt > 0)
                 {
-<<<<<<< HEAD
-                    if(threeInt > 0)
-                    {
-                        newX.push_back(x[offset] + (x[offset + 1] - x[offset]) / 3);
-                        T secondValue = x[offset] + (x[offset + 1] - x[offset]) / 3
-                            + (x[offset + 1] - x[offset]) / 3;
-                        newX.push_back(secondValue);
-                        threeInt--;
-                        twoInt--;
-                    }
-                    else if (twoInt > 0)
-                    {
-                        newX.push_back((x[offset] + x[offset + 1]) / 2);
-                        twoInt--;
-                    }
-=======
                     newX.push_back(x[offset] + (x[offset + 1] - x[offset]) / 3);
-                    double secondValue = x[offset] + (x[offset + 1] - x[offset]) / 3
+                    T secondValue = x[offset] + (x[offset + 1] - x[offset]) / 3
                         + (x[offset + 1] - x[offset]) / 3;
                     newX.push_back(secondValue);
                     threeInt--;
                     twoInt--;
->>>>>>> 475526dc
                 }
                 else if (twoInt > 0)
                 {
-<<<<<<< HEAD
-                    if(threeInt > 0)
-                    {
-                        newX.push_back(x[offset + chebyBands[i].xs - 2u] +
-                                (x[offset + chebyBands[i].xs - 1u] -
-                                 x[offset + chebyBands[i].xs - 2u]) / 3);
-                        T secondValue = x[offset + chebyBands[i].xs - 2u] +
-                            (x[offset + chebyBands[i].xs - 1u] -
-                             x[offset + chebyBands[i].xs - 2u]) / 3 +
-=======
                     newX.push_back((x[offset] + x[offset + 1]) / 2);
                     twoInt--;
                 }
@@ -253,7 +226,6 @@
                 if(threeInt > 0)
                 {
                     newX.push_back(x[offset + chebyBands[i].xs - 2u] +
->>>>>>> 475526dc
                             (x[offset + chebyBands[i].xs - 1u] -
                                 x[offset + chebyBands[i].xs - 2u]) / 3);
                     double secondValue = x[offset + chebyBands[i].xs - 2u] +
